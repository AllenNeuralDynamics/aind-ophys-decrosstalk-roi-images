""" top level run script """
import decrosstalk_roi_image as dri
from pathlib import Path
import h5py as h5
import json
import logging
import shutil
import numpy as np


def decrosstalk_roim(oeid, paired_oeid, input_dir, output_dir):
    logging.info(f"Input directory, {input_dir}")
    logging.info(f"Output directory, {output_dir}")
    logging.info(f"Ophys experiment ID pairs, {oeid}, {paired_oeid}")
    output_dir = output_dir / oeid
    output_dir.mkdir(exist_ok=True)
    oeid_pj = list(input_dir.glob(f"{oeid}_processing.json"))[0]
    oeid_mt = input_dir / f"{oeid}_motion_transform.csv"
    shutil.copy(oeid_mt, output_dir)
    shutil.copy(oeid_pj, output_dir / "processing.json")
    platform_json_fp = list(input_dir.glob("*platform.json"))[0]
    with open(platform_json_fp, "r") as f:
        platform_json = json.load(f)
    try:
        pixel_size_um = platform_json["imaging_plane_groups"][0]["imaging_planes"][0]["registration"][
        "pixel_size_um"
        ]
    except KeyError:
        print(f"Could not pull pixel size from platform json, {platform_json_fp}. Using default value of 0.78um/pixel")
        pixel_size_um = 0.78
    paired_reg_fn = list(input_dir.glob(f"{paired_oeid}_paired_registered.h5"))[0]
    
    ## Just to get alpha and beta for the experiment:
<<<<<<< HEAD
    _, alpha_list, beta_list, mean_norm_mi_list = dri.decrosstalk_movie_roi_image(oeid, paired_reg_fn,input_dir, return_recon=False)
=======
    _, alpha_list, beta_list, mean_norm_mi_list = dri.decrosstalk_movie_roi_image(oeid, paired_reg_fn, input_dir, pixel_size = pixel_size_um, return_recon=False) # TODO: Pull pixel size out of decrosstalk_movie_roi_image
>>>>>>> 4767fea5
    alpha = np.mean(alpha_list)
    beta = np.mean(beta_list)

    ## To reduce RAM usage, you can get/save the decrosstalk_data in chunks:
    chunk_size = 5000 # num of frames in each chunk

    with h5.File(input_dir / f"{oeid}_registered.h5", 'r') as f:
        data_shape = f['data'].shape
    data_length = data_shape[0]
    num_chunks = int(np.ceil(data_length / chunk_size))
    start_frames = np.arange(0, data_length, chunk_size)
    end_frames = np.append(start_frames[1:], data_length)

    decrosstalk_fn = output_dir / f'{oeid}_decrosstalk.h5'

    i = 0
    for start_frame, end_frame in zip(start_frames, end_frames):
        with h5.File(input_dir / f"{oeid}_registered.h5", 'r') as f:
            signal_data = f['data'][start_frame:end_frame]
        with h5.File(paired_reg_fn, 'r') as f:
            paired_data = f['data'][start_frame:end_frame]
        recon_signal_data = np.zeros_like(signal_data)
        for j in range(signal_data.shape[0]):
            recon_signal_data[j, :, :] = dri.apply_mixing_matrix(alpha, beta, signal_data[j, :, :], paired_data[j, :, :])[0]

        if i == 0:
            with h5.File(decrosstalk_fn, 'w') as f:
                f.create_dataset('data', data=recon_signal_data, maxshape=(None, data_shape[1], data_shape[2]))
                f.create_dataset('alpha_list', data=alpha_list)
                f.create_dataset('beta_list', data=beta_list)
                f.create_dataset('mean_norm_mi_list', data=mean_norm_mi_list)
        else:
            with h5.File(decrosstalk_fn, 'a') as f:
                f['data'].resize((f['data'].shape[0] + recon_signal_data.shape[0]), axis=0)
                f['data'][start_frame:end_frame] = recon_signal_data
        i += 1

def run():
    """basic run function"""
    input_dir = Path("../data/").resolve()
    output_dir = Path("../results/").resolve()
    paired_directories = list(input_dir.glob("*"))
    for i in paired_directories:
        oeid1, oeid2 = str(i.name).split("_")[0], str(i.name).split("_")[-1]
        logging.info(f"Processing pairs, Pair_1, {oeid1}, Pair_2, {oeid2}")
        decrosstalk_roim(oeid1, oeid2, i, output_dir)
        decrosstalk_roim(oeid2, oeid1, i, output_dir)


if __name__ == "__main__":
    run()<|MERGE_RESOLUTION|>--- conflicted
+++ resolved
@@ -31,11 +31,7 @@
     paired_reg_fn = list(input_dir.glob(f"{paired_oeid}_paired_registered.h5"))[0]
     
     ## Just to get alpha and beta for the experiment:
-<<<<<<< HEAD
-    _, alpha_list, beta_list, mean_norm_mi_list = dri.decrosstalk_movie_roi_image(oeid, paired_reg_fn,input_dir, return_recon=False)
-=======
     _, alpha_list, beta_list, mean_norm_mi_list = dri.decrosstalk_movie_roi_image(oeid, paired_reg_fn, input_dir, pixel_size = pixel_size_um, return_recon=False) # TODO: Pull pixel size out of decrosstalk_movie_roi_image
->>>>>>> 4767fea5
     alpha = np.mean(alpha_list)
     beta = np.mean(beta_list)
 
