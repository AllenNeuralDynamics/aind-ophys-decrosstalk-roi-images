""" top level run script """
from pathlib import Path
import h5py as h5
import logging
import shutil
import numpy as np
import paired_plane_registration as ppr
import decrosstalk_roi_image as dri
import shutil
import json
from aind_data_schema import Processing
from aind_data_schema.processing import DataProcess, ProcessName, PipelineProcess
from typing import Union
from datetime import datetime as dt
import sys


def write_output_metadata(
    metadata: dict, input_fp: Union[str, Path], output_fp: Union[str, Path], url: str
) -> None:
    """Writes output metadata to plane processing.json

    Parameters
    ----------
    metadata: dict
        parameters from suite2p motion correction
    input_fp: str
        path to data input
    output_fp: str
        path to data output
    url: str
        url to code repository
    """
    processing = Processing(
        processing_pipeline=PipelineProcess(
            processor_full_name="Multplane Ophys Processing Pipeline",
            pipeline_url="https://codeocean.allenneuraldynamics.org/capsule/5472403/tree",
            pipeline_version="0.1.0",
            data_processes=[
                DataProcess(
                    name=ProcessName.VIDEO_PLANE_DECROSSTALK,
                    software_version="0.1.0",
                    start_date_time=dt.now(),  # TODO: Add actual dt
                    end_date_time=dt.now(),  # TODO: Add actual dt
                    input_location=input_fp,
                    output_location=output_fp,
                    code_url=(
                        "https://github.com/AllenNeuralDynamics/"
                        "aind-ophys-motion-correction/tree/main/code"
                    ),
                    parameters=metadata,
                )
            ],
        )
    )
    with open(output_fp.parent / "processing.json", "r") as f:
        proc_data = json.load(f)
    processing.write_standard_file(output_directory=Path(output_fp.parent))
    with open(output_fp.parent / "processing.json", "r") as f:
        dct_data = json.load(f)
    proc_data["processing_pipeline"]["data_processes"].append(
        dct_data["processing_pipeline"]["data_processes"][0]
    )
    with open(output_fp.parent / "processing.json", "w") as f:
        json.dump(proc_data, f, indent=4)


def decrosstalk_roi_movie(oeid, paired_oeid, input_dir, output_dir):
    logging.info(f"Input directory, {input_dir}")
    logging.info(f"Output directory, {output_dir}")
    logging.info(f"Ophys experiment ID pairs, {oeid}, {paired_oeid}")
    output_dir = output_dir / oeid
    oeid_mt = input_dir / f"{oeid}_motion_transform.csv"
    paired_reg_full_fn = next(Path("../scratch").glob(f"{paired_oeid}_registered_to_pair.h5"))
    shutil.copy(oeid_mt, output_dir)
    shutil.copy(next(input_dir.glob(f"processing.json")), output_dir / "processing.json")
    print(Path(output_dir.parent / paired_oeid))
    paired_reg_emf_fn = next(
        Path(output_dir.parent / paired_oeid).glob(
            f"{paired_oeid}_registered_to_pair_episodic_mean_fov.h5"
        )
    )

    ## Just to get alpha and beta for the experiment using the episodic mean fov paired movie
    (
        _,
        alpha_list,
        beta_list,
        mean_norm_mi_list,
    ) = dri.decrosstalk_roi_image_from_episodic_mean_fov(oeid, paired_reg_emf_fn, input_dir.parent)
    alpha = np.mean(alpha_list)
    beta = np.mean(beta_list)
    metadata = {
        "alpha_list": alpha_list,
        "beta_list": beta_list,
        "mean_norm_mi_list": mean_norm_mi_list,
        "alpha_mean": alpha,
        "beta_mean": beta,
        "paired_emf": str(paired_reg_emf_fn),
    }

    ## To reduce RAM usage, you can get/save the decrosstalk_data in chunks:
    chunk_size = 5000  # num of frames in each chunk

    with h5.File(input_dir / f"{oeid}_registered.h5", "r") as f:
        data_shape = f["data"].shape
    data_length = data_shape[0]
    start_frames = np.arange(0, data_length, chunk_size)
    end_frames = np.append(start_frames[1:], data_length)
    assert end_frames[-1] == data_length
    decrosstalk_fn = output_dir / f"{oeid}_decrosstalk.h5"
    # write_output_metadata(prefix= f'{oeid}_decrosstalk', metadata=metadata, input_fp=paired_reg_full_fn, output_fp=decrosstalk_fn, url='}')

    # generate the decrosstalk movie with alpha and beta values calculated above using the full paired registered movie
    chunk_no = 0
    for start_frame, end_frame in zip(start_frames, end_frames):
        with h5.File(paired_reg_full_fn, "r") as f:
            paired_data = f["data"][start_frame:end_frame]
            # assert paired_data.shape[0] == end_frame[-1]
        with h5.File(input_dir / f"{oeid}_registered.h5", "r") as f:
            signal_data = f["data"][start_frame:end_frame]
        recon_signal_data = np.zeros_like(signal_data)
        for temp_frame_index in range(signal_data.shape[0]):
            recon_signal_data[temp_frame_index, :, :] = dri.apply_mixing_matrix(
                alpha,
                beta,
                signal_data[temp_frame_index, :, :],
                paired_data[temp_frame_index, :, :],
            )[0]
        if chunk_no == 0:
            with h5.File(decrosstalk_fn, "w") as f:
                f.create_dataset(
                    "data",
                    data=recon_signal_data,
                    maxshape=(None, data_shape[1], data_shape[2]),
                )
                f.create_dataset("alpha_list", data=alpha_list)
                f.create_dataset("beta_list", data=beta_list)
                f.create_dataset("mean_norm_mi_list", data=mean_norm_mi_list)
        else:
            with h5.File(decrosstalk_fn, "a") as f:
                f["data"].resize((f["data"].shape[0] + recon_signal_data.shape[0]), axis=0)
                f["data"][start_frame:end_frame] = recon_signal_data
        chunk_no += 1
    write_output_metadata(metadata, input_dir / oeid / f"{oeid}_registered.h5", decrosstalk_fn)
    # remove the paired cache when finished


def prepare_cached_paired_plane_movies(oeid1, oeid2, input_dir, non_rigid=True):
    h5_file = input_dir / f"{oeid1}.h5"
    oeid_mt = Path(input_dir.parent) / oeid2 / f"{oeid2}_motion_transform.csv"
    transform_df = ppr.get_s2p_motion_transform(oeid_mt)
    return ppr.paired_plane_cached_movie(h5_file, transform_df, non_rigid=non_rigid)


def check_non_rigid_registration(input_dir, oeid):
    """check processing json to see if non-rigid registration was run"""
    processing_json = next(input_dir.glob("processing.json"))
    with open(processing_json, "r") as f:
        pj = json.load(f)
    if pj["processing_pipeline"]["data_processes"][0]["parameters"]["suite2p_args"].get(
        "nonrigid", False
    ):
        return True
    else:
        return False


<<<<<<< HEAD
def run():
    """basic run function"""
    input_dir = Path("../data/").resolve()
    output_dir = Path("../results/").resolve()
    #experiment_dirs = input_dir.glob("*/*")
    experiment_dirs = input_dir.glob("*/*")
    oeid1_input_dir = next(experiment_dirs)
    oeid2_input_dir = next(experiment_dirs)
    oeid1 = oeid1_input_dir.name
    oeid2 = oeid2_input_dir.name
    print(oeid1, oeid2)
    logging.info(f"Processing pairs, Pair_1, {oeid1}, Pair_2, {oeid2}")
=======
def run_decrosstalk(input_dir: Path, output_dir: Path, oeid: str, paired_oeid: str):
    """Runs paired plane registration and decrosstalk for a given pair of experiments

    Parameters
    ----------
    input_dir: Path
        path to input data
    output_dir: Path
        path to output data
    oeid: str
        ophys experiment id
    paired_oeid: str
        ophys experiment id of paired experiment
    """
    logging.info(f"Processing pairs, Pair_1, {oeid}, Pair_2, {paired_oeid}")
>>>>>>> 465f1b4e
    logging.info(f"Running paired plane registration...")
    non_rigid = check_non_rigid_registration(input_dir, oeid)
    # create cached registered to pair movie for each pair
    paired_reg = prepare_cached_paired_plane_movies(
        oeid, paired_oeid, input_dir, non_rigid=non_rigid
    )
    results_dir = output_dir / oeid
    results_dir.mkdir(exist_ok=True)
    results_dir = output_dir / oeid / "decrosstalk"
    results_dir.mkdir(exist_ok=True)
    # create the EMF of the registered to pair movie from cache
    ppr.episodic_mean_fov(paired_reg, results_dir)
    # create EMF of the self registered movies
    ppr.episodic_mean_fov(input_dir / f"{oeid}_registered.h5", results_dir)
    logging.info(f"Creating movie...")
    # run decrosstalk
    decrosstalk = decrosstalk_roi_movie(oeid, paired_oeid, input_dir, results_dir)
    print("unlinking paired registered flies")
    ppr.episodic_mean_fov(decrosstalk, results_dir)
    (Path("../scratch/") / f"{oeid}_registered_to_pair.h5").unlink()


if __name__ == "__main__":
    input_dir = Path("../data/").resolve()
    output_dir = Path("../results/").resolve()
    # experiment_dirs = input_dir.glob("*/*")
    experiment_dirs = input_dir.glob("*")
    oeid1_input_dir = next(experiment_dirs)
    oeid2_input_dir = next(experiment_dirs)
    oeid1 = oeid1_input_dir.name
    oeid2 = oeid2_input_dir.name
    run_decrosstalk(oeid1_input_dir, output_dir, oeid1, oeid2)
    run_decrosstalk(oeid2_input_dir, output_dir, oeid2, oeid1)<|MERGE_RESOLUTION|>--- conflicted
+++ resolved
@@ -166,20 +166,6 @@
         return False
 
 
-<<<<<<< HEAD
-def run():
-    """basic run function"""
-    input_dir = Path("../data/").resolve()
-    output_dir = Path("../results/").resolve()
-    #experiment_dirs = input_dir.glob("*/*")
-    experiment_dirs = input_dir.glob("*/*")
-    oeid1_input_dir = next(experiment_dirs)
-    oeid2_input_dir = next(experiment_dirs)
-    oeid1 = oeid1_input_dir.name
-    oeid2 = oeid2_input_dir.name
-    print(oeid1, oeid2)
-    logging.info(f"Processing pairs, Pair_1, {oeid1}, Pair_2, {oeid2}")
-=======
 def run_decrosstalk(input_dir: Path, output_dir: Path, oeid: str, paired_oeid: str):
     """Runs paired plane registration and decrosstalk for a given pair of experiments
 
@@ -194,8 +180,6 @@
     paired_oeid: str
         ophys experiment id of paired experiment
     """
-    logging.info(f"Processing pairs, Pair_1, {oeid}, Pair_2, {paired_oeid}")
->>>>>>> 465f1b4e
     logging.info(f"Running paired plane registration...")
     non_rigid = check_non_rigid_registration(input_dir, oeid)
     # create cached registered to pair movie for each pair
