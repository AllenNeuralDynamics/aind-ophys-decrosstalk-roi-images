""" top level run script """
from pathlib import Path
import h5py as h5
import logging
import shutil
import numpy as np
import paired_plane_registration as ppr
import decrosstalk_roi_image as dri
import pandas as pd
<<<<<<< HEAD
import os
=======
import json
>>>>>>> 36939304


def decrosstalk_roim(oeid, paired_oeid, full_paired_reg_oeid, input_dir, output_dir):
    logging.info(f"Input directory, {input_dir}")
    logging.info(f"Output directory, {output_dir}")
    logging.info(f"Ophys experiment ID pairs, {oeid}, {paired_oeid}")
    output_dir = output_dir / oeid
    oeid_pj = list(input_dir.glob(f"{oeid}_processing.json"))[0]
    oeid_mt = input_dir / f"{oeid}_motion_transform.csv"
    shutil.copy(oeid_mt, output_dir)
    shutil.copy(oeid_pj, output_dir / "processing.json")
    paired_reg_fn = list(input_dir.glob(f"{paired_oeid}_registered_to_pair_episodic_mean_fov.h5"))[0]

    ## Just to get alpha and beta for the experiment using the episodic mean fov paired movie
    _, alpha_list, beta_list, mean_norm_mi_list = dri.decrosstalk_roi_image_from_episodic_mean_fov(
        oeid, paired_reg_fn, input_dir
    )
    alpha = np.mean(alpha_list)
    beta = np.mean(beta_list)

    ## To reduce RAM usage, you can get/save the decrosstalk_data in chunks:
    chunk_size = 5000  # num of frames in each chunk

    with h5.File(input_dir / f"{oeid}_registered.h5", "r") as f:
        data_shape = f["data"].shape
    data_length = data_shape[0]
    start_frames = np.arange(0, data_length, chunk_size)
    end_frames = np.append(start_frames[1:], data_length)

    decrosstalk_fn = output_dir / f"{oeid}_decrosstalk.h5"

    # generate the decrosstalk movie with alpha and beta values calculated above using the full paired registered movie
    i = 0
    for start_frame, end_frame in zip(start_frames, end_frames):
        with h5.File(full_paired_reg_oeid, "r")as f:
            paired_data = f["data"][start_frame:end_frame]
        with h5.File(input_dir / f"{oeid}_registered.h5", "r") as f:
            signal_data = f["data"][start_frame:end_frame]
        recon_signal_data = np.zeros_like(signal_data)
        for j in range(signal_data.shape[0]):
            recon_signal_data[j, :, :] = dri.apply_mixing_matrix(
                alpha, beta, signal_data[j, :, :], paired_data[i, :, :]
            )[0]
        if i == 0:
            with h5.File(decrosstalk_fn, "w") as f:
                f.create_dataset(
                    "data",
                    data=recon_signal_data,
                    maxshape=(None, data_shape[1], data_shape[2]),
                )
                f.create_dataset("alpha_list", data=alpha_list)
                f.create_dataset("beta_list", data=beta_list)
                f.create_dataset("mean_norm_mi_list", data=mean_norm_mi_list)
        else:
            with h5.File(decrosstalk_fn, "a") as f:
                f["data"].resize((f["data"].shape[0] + recon_signal_data.shape[0]), axis=0)
                f["data"][start_frame:end_frame] = recon_signal_data
        i += 1
        # generate the episodic mean fov decrosstalk movie
        ppr.episodic_mean_fov(decrosstalk_fn, output_dir)
    # remove the paired cache when finished
    os.remove(full_paired_reg_oeid)


def prepare_cached_paired_plane_movies(oeid1, oeid2, input_dir):
    h5_file = input_dir / f"{oeid1}.h5"
    oeid_mt = input_dir / f"{oeid2}_motion_transform.csv"
    transform_df = pd.read_csv(oeid_mt)
    return ppr.paired_plane_cached_movie(h5_file, transform_df)

def check_non_rigid_registration(input_dir, oeid):
    """check processing json to see if non-rigid registration was run"""
    oeid_pj = list(input_dir.glob(f"{oeid}_processing.json"))[0]
    with open(oeid_pj, "r") as f:
        pj = json.load(f)
    if "nonrigid" in pj["data_processes"][0]["parameters"]["nonrigid"]:
        return True
    else:
        return False

def run():
    """basic run function"""
    input_dir = Path("../data/").resolve()
    output_dir = Path("../results/").resolve()
    paired_directories = list(input_dir.glob("*"))
    for i in paired_directories:
        oeid1, oeid2 = str(i.name).split("_")[0], str(i.name).split("_")[-1]
        logging.info(f"Processing pairs, Pair_1, {oeid1}, Pair_2, {oeid2}")
        logging.info(f"Running paired plane registration...")
        non_rigid_oeid1 = check_non_rigid_registration(i, oeid1)
        non_rigid_oeid2 = check_non_rigid_registration(i, oeid2)
        assert non_rigid_oeid1 == non_rigid_oeid2
        oeid1_paired_reg_fn = prepare_cached_paired_plane_movies(oeid1, oeid2, i, non_rigid=non_rigid_oeid1)
        oeid2_paired_reg_fn = prepare_cached_paired_plane_movies(oeid2, oeid1, i, non_rigid=non_rigid_oeid1)
        results_dir_oeid1 = output_dir / oeid1
        results_dir_oeid2 = output_dir / oeid2
        results_dir_oeid1.mkdir(exist_ok=True)
        results_dir_oeid2.mkdir(exist_ok=True) 
        ppr.episodic_mean_fov(oeid1_paired_reg_fn, output_dir / oeid1)
        ppr.episodic_mean_fov(oeid2_paired_reg_fn, output_dir / oeid2)
        logging.info(f"Creating movie...")
        decrosstalk_roim(oeid1, oeid2, oeid2_paired_reg_fn, i, output_dir)
        decrosstalk_roim(oeid2, oeid1, oeid1_paired_reg_fn, i, output_dir)


if __name__ == "__main__":
    run()<|MERGE_RESOLUTION|>--- conflicted
+++ resolved
@@ -7,11 +7,7 @@
 import paired_plane_registration as ppr
 import decrosstalk_roi_image as dri
 import pandas as pd
-<<<<<<< HEAD
-import os
-=======
 import json
->>>>>>> 36939304
 
 
 def decrosstalk_roim(oeid, paired_oeid, full_paired_reg_oeid, input_dir, output_dir):
