--- conflicted
+++ resolved
@@ -7,11 +7,8 @@
 import paired_plane_registration as ppr
 import decrosstalk_roi_image as dri
 import pandas as pd
-<<<<<<< HEAD
 import os
-=======
 import json
->>>>>>> e7ffff33
 
 
 def decrosstalk_roim(oeid, paired_oeid, full_paired_reg_oeid, input_dir, output_dir):
@@ -23,11 +20,11 @@
     oeid_mt = input_dir / f"{oeid}_motion_transform.csv"
     shutil.copy(oeid_mt, output_dir)
     shutil.copy(oeid_pj, output_dir / "processing.json")
-    paired_reg_fn = list(input_dir.glob(f"{paired_oeid}_registered_to_pair_episodic_mean_fov.h5"))[0]
+    paired_reg_emf_fn = list(input_dir.glob(f"{paired_oeid}_registered_to_pair_episodic_mean_fov.h5"))[0]
 
     ## Just to get alpha and beta for the experiment using the episodic mean fov paired movie
     _, alpha_list, beta_list, mean_norm_mi_list = dri.decrosstalk_roi_image_from_episodic_mean_fov(
-        oeid, paired_reg_fn, input_dir
+        oeid, paired_reg_emf_fn, input_dir
     )
     alpha = np.mean(alpha_list)
     beta = np.mean(beta_list)
