--- conflicted
+++ resolved
@@ -199,17 +199,7 @@
         path to cached paired plane movie
     """
     h5_file = input_dir / 'motion_correction' / f"{oeid1}.h5"
-<<<<<<< HEAD
-    oeid_mt = input_dir.parent / oeid2 / 'motion_correction' / f"{oeid2}"
-    if not h5_file.is_file():
-        h5_file = input_dir.parent.parent / f"{oeid1}.h5"
-        oeid_mt = input_dir.parent.parent / f"{oeid2}_motion_transform.csv"
-=======
     oeid_mt = input_dir.parent / oeid2 / 'motion_correction' / f"{oeid2}
-    # if not h5_file.is_file():
-    #     h5_file = input_dir / f"{oeid1}.h5"
-    #     oeid_mt = Path(input_dir.parent) / oeid2 / 'motion_correction' / f"{oeid2}_motion_transform.csv"
->>>>>>> 08dc254d
     transform_df = ppr.get_s2p_motion_transform(oeid_mt)
     return ppr.paired_plane_cached_movie(
         h5_file, transform_df, non_rigid=non_rigid, block_size=block_size
