from pathlib import Path
import pandas as pd
import matplotlib.pyplot as plt
import numpy as np
import h5py
from suite2p.registration import nonrigid
import shutil
from aind_ophys_utils.video_utils import encode_video
# NOTE: currently this module works in the Session level, someone may want to calculat per
# experiment
# TODO: implement per experiment level


def get_s2p_motion_transform(csv_path: Path, non_rigid: bool = True) -> pd.DataFrame:
    """Get suite2p motion transform for experiment
    Also correct for data type in nonrigid columns (from str to np.array)

    Parameters
    ----------
    csv_path : Path
        path to suite2p rigid or non-rigid motion transform

    Returns
    -------
    pandas.DataFrame
        # TODO LOW: add more context about DF

    """

    reg_df = pd.read_csv(csv_path)
    if non_rigid:
        assert "nonrigid_x" in reg_df.columns
        assert "nonrigid_y" in reg_df.columns
        if isinstance(reg_df.nonrigid_x[0], str):
            reg_df.nonrigid_x = reg_df.nonrigid_x.apply(
                lambda x: np.array(
                    [np.float32(xx) for xx in x.split("[")[1].split("]")[0].split(",")]
                )
            )
            reg_df.nonrigid_y = reg_df.nonrigid_y.apply(
                lambda y: np.array(
                    [np.float32(yy) for yy in y.split("[")[1].split("]")[0].split(",")]
                )
            )

    return reg_df


def generate_mean_episodic_fov_pairings_registered_frames(
    input_dir,
    oeids: tuple,
    save_dir: Path = Path("../results/"),
    max_num_epochs=10,
    num_frames=1000,
    non_rigid=True,
):
    """Generate mean episodic FOVs registered to the paired experiment for both experiments in the
    pair. Create a full paired registered movie in a temp directory to get torn down at end of
    capsule processing

    Parameters
    ----------
    input_dir: str
        session directory
    oeids : tuple of strings
        experiment ids for pair 1 and pair 2 from mesoscope file splitting queue input json
    save_dir : Path, optional
        path to save registered frames, by default None
    max_num_epochs : int
        Maximum number of epochs to calculate the mean FOV image for
    num_frames : int
        Number of frames to average to calculate the mean FOV image

    Returns
    -------
    Path to temporary paired registered movie
    """
    assert len(oeids) == 2
    if not save_dir.is_dir():
        raise (ValueError("save_dir must be a directory"))
    paired_plane_data = {}
    for oeid in oeids:
        paired_plane_data[oeid] = {}
        # if (input_dir / oeid / f"{oeid}.h5").is_file():
        paired_plane_data[oeid]["raw_movie_fp"] = input_dir / oeid / f"{oeid}.h5"
        # else: 
        #     paired_plane_data[oeid]["raw_movie_fp"] = input_dir / f"{oeid}.h5"
    # to tie the paired suite2p rigid motion transform to the correct oeid
    paired_plane_data[oeids[0]]["paired_motion_df"] = get_s2p_motion_transform(
        input_dir / oeids[-1] / f"{oeids[-1]}_motion_transform.csv", non_rigid=non_rigid
    )
    paired_plane_data[oeids[-1]]["paired_motion_df"] = get_s2p_motion_transform(
        input_dir / oeids[0] / f"{oeids[0]}_motion_transform.csv", non_rigid=non_rigid
    )
    shutil.copy(
        input_dir / oeids[0] / f"{oeids[0]}_motion_transform.csv",
        save_dir,
    )
    shutil.copy(
        input_dir / oeids[-1] / f"{oeids[-1]}_motion_transform.csv",
        save_dir,
    )

    # Not all the experiments have general_info_for_ophys_experiment_id (e.g., pilot data)
    # But since this is about paired plane registration, they all must have
    # motion_corrected_movie_filepath

    for k in paired_plane_data.keys():
        with h5py.File(paired_plane_data[k]["raw_movie_fp"], "r") as f:
            data_length = f["data"].shape[0]
            assert data_length == paired_plane_data[k]["paired_motion_df"].shape[0]

            num_epochs = min(max_num_epochs, data_length // num_frames)
            epoch_interval = data_length // (
                num_epochs + 1
            )  # +1 to avoid the very first frame (about half of each epoch)
            num_frames = min(num_frames, epoch_interval)
            start_frames = [num_frames // 2 + i * epoch_interval for i in range(num_epochs)]
            assert start_frames[-1] + num_frames < data_length

            # Calculate the mean FOV image for each epoch, after paired plane registration
            mean_fov = np.zeros((num_epochs, f["data"].shape[1], f["data"].shape[2]))
            for i in range(num_epochs):
                start_frame = start_frames[i]
                epoch_data = f["data"][start_frame : start_frame + num_frames]
                y = paired_plane_data[k]["paired_motion_df"]["y"].values[
                    start_frame : start_frame + num_frames
                ]
                x = paired_plane_data[k]["paired_motion_df"]["x"].values[
                    start_frame : start_frame + num_frames
                ]
                if "nonrigid_x" in paired_plane_data[k]["paired_motion_df"]:
                    nonrigid_y = paired_plane_data[k]["paired_motion_df"]["nonrigid_y"].values[
                        start_frame : start_frame + num_frames
                    ]
                    nonrigid_x = paired_plane_data[k]["paired_motion_df"]["nonrigid_x"].values[
                        start_frame : start_frame + num_frames
                    ]
                    # from default parameters:
                    # TODO: read from a file
                    Ly1 = 512
                    Lx1 = 512
                    block_size = (128, 128)
                    blocks = nonrigid.make_blocks(Ly=Ly1, Lx=Lx1, block_size=block_size)
                epoch_registered = epoch_data.copy()
                for frame, dy, dx in zip(epoch_registered, y, x):
                    frame[:] = shift_frame(frame=frame, dy=dy, dx=dx)
                if "nonrigid_x" in paired_plane_data[k]["paired_motion_df"]:
                    epoch_registered = nonrigid.transform_data(
                        epoch_registered,
                        yblock=blocks[0],
                        xblock=blocks[1],
                        nblocks=blocks[2],
                        ymax1=np.stack(nonrigid_y, axis=0),
                        xmax1=np.stack(nonrigid_x, axis=0),
                        bilinear=True,
                    )

                mean_fov[i] = np.mean(epoch_registered, axis=0)

            with h5py.File(save_dir / f"{k}_paired_reg_mean_episodic_fov.h5", "w") as f:
                f.create_dataset("data", data=mean_fov)


def paired_plane_cached_movie(
    h5_file: Path,
    reg_df: pd.DataFrame,
    tmp_dir: Path = Path("../scratch/"),
    chunk_size: int = 5000,
    non_rigid: bool = True,
    block_size: list = [128, 128],
):
    """Transform frames and save to h5 file

    Parameters
    ----------
    h5_file : Path
        movie path to the non-motion corrected movie
    reg_df : pandas.DataFrame
        registration DataFrame (from the csv file) for the pair associated with the non-motion
        corrected movie
    save_path : Path, optional
        path to save transformed h5 file, by default None
    return_rframes : bool, optional
        return registered frames, by default False

    Returns
    -------
    Path to temporary h5 file
    """

    with h5py.File(h5_file, "r") as f:
        print(f"~~~~~~~~~H5 File{h5_file}")
        data_length = f["data"].shape[0]
        start_frames = np.arange(0, data_length, chunk_size)
        end_frames = np.append(start_frames[1:], data_length)
        # assert that frames and shifts are the same length
        y_shifts = reg_df["y"].values
        x_shifts = reg_df["x"].values
        if non_rigid:
            assert "nonrigid_x" in reg_df.columns
            assert "nonrigid_y" in reg_df.columns
            Ly = f["data"].shape[1]
            Lx = f["data"].shape[2]
            block_size = (block_size[0], block_size[1])
            blocks = nonrigid.make_blocks(Ly=Ly, Lx=Lx, block_size=block_size)
            ymax1 = np.vstack(reg_df.nonrigid_y.values)
            xmax1 = np.vstack(reg_df.nonrigid_x.values)
<<<<<<< HEAD
=======
        print(f"`````````````````{len(y_shifts)}```````````{len(x_shifts)}`````{data_length}")
>>>>>>> a70f9235
        assert data_length == len(y_shifts) == len(x_shifts)
        for start_frame, end_frame in zip(start_frames, end_frames):
            r_frames = np.zeros_like(f["data"][start_frame:end_frame], dtype=np.int16)
            frame_group = f["data"][start_frame:end_frame]
            x_shift_group = x_shifts[start_frame:end_frame]
            y_shift_group = y_shifts[start_frame:end_frame]
            xmax1_group = xmax1[start_frame:end_frame]
            ymax1_group = ymax1[start_frame:end_frame]
            for frame_index, (frame, dy, dx) in enumerate(
                zip(frame_group, y_shift_group, x_shift_group)
            ):
                r_frames[frame_index] = shift_frame(frame=frame, dy=dy, dx=dx)
            if non_rigid:
                r_frames = nonrigid.transform_data(
                    r_frames,
                    yblock=blocks[0],
                    xblock=blocks[1],
                    nblocks=blocks[2],
                    ymax1=ymax1_group,
                    xmax1=xmax1_group,
                    bilinear=True,
                )
                # uint16 is preferrable, but suite2p default seems like int16, and other files are
                # in int16
                # Suite2p codes also need to be changed to work with uint16 (e.g., using
                # nonrigid_uint16 branch)
                # njit pre-defined data type
                # TODO: change all processing into uint16 in the future

            # save r_frames
            temp_path = tmp_dir / f'{h5_file.name.split(".")[0]}_registered_to_pair.h5'
            with h5py.File(temp_path, "a") as cache_f:
                if "data" not in cache_f.keys():
                    cache_f.create_dataset(
                        "data",
                        (data_length, 512, 512),
                        maxshape=(None, 512, 512),
                        chunks=(1000, 512, 512),
                    )
                    cache_f["data"].resize((f["data"].shape[0] + r_frames.shape[0]), axis=0)
                    cache_f["data"][start_frame:end_frame] = r_frames
                else:
                    cache_f["data"].resize((f["data"].shape[0] + r_frames.shape[0]), axis=0)
                    cache_f["data"][start_frame:end_frame] = r_frames
    return temp_path


def shift_frame(frame: np.ndarray, dy: int, dx: int) -> np.ndarray:
    """
    Returns frame, shifted by dy and dx

    Parameters
    ----------
    frame: Ly x Lx
    dy: int
        vertical shift amount
    dx: int
        horizontal shift amount

    Returns
    -------
    frame_shifted: Ly x Lx
        The shifted frame

    # TODO: move to utils

    """
    assert frame.ndim == 2, "frame must be 2D"
    assert np.abs(dy) < frame.shape[0], "dy must be less than frame height"
    assert np.abs(dx) < frame.shape[1], "dx must be less than frame width"

    return np.roll(frame, (-dy, -dx), axis=(0, 1))


###############################################################################
# PLOTS
# Documented less, just quick QC plots
###############################################################################


def fig_paired_planes_registered_projections(projections_dict: dict):
    # get 99 percentile of all images to set vmax
    images = [v for k, v in projections_dict.items()]
    max_val = np.percentile(np.concatenate(images), 99.9)

    keys = [
        "plane1_raw",
        "plane1_original_registered",
        "plane1_paired_registered",
        "plane2_raw",
        "plane2_original_registered",
        "plane2_paired_registered",
    ]

    # check that all keys are in dict
    assert all([k in projections_dict.keys() for k in keys]), "missing keys in projections_dict"

    # subplots show all images
    fig, ax = plt.subplots(2, 3, figsize=(10, 10))
    ax[0, 0].imshow(projections_dict["plane1_raw"], cmap="gray", vmax=max_val)
    ax[0, 0].set_title("plane 1 raw")
    ax[0, 1].imshow(projections_dict["plane1_original_registered"], cmap="gray", vmax=max_val)
    ax[0, 1].set_title("plane 1 orignal registered")
    ax[0, 2].imshow(projections_dict["plane1_paired_registered"], cmap="gray", vmax=max_val)
    ax[0, 2].set_title("plane 1 registered to plane 2")

    ax[1, 0].imshow(projections_dict["plane2_raw"], cmap="gray")
    ax[1, 0].set_title("plane 2 raw")
    ax[1, 1].imshow(projections_dict["plane2_original_registered"], cmap="gray", vmax=max_val)
    ax[1, 1].set_title("plane 2 original registered")
    ax[1, 2].imshow(projections_dict["plane2_paired_registered"], cmap="gray", vmax=max_val)
    ax[1, 2].set_title("plane 2 registered to plane 1")

    # turn off axis labels
    for i in range(2):
        for j in range(3):
            ax[i, j].set_xticks([])
            ax[i, j].set_yticks([])
    plt.tight_layout()
    plt.show()


def histogram_shifts(expt1_shifts, expt2_shifts):
    e1y, e1x = expt1_shifts.y, expt1_shifts.x
    e2y, e2x = expt2_shifts.y, expt2_shifts.x

    fig, ax = plt.subplots(2, 2, figsize=(7, 7), sharex=True, sharey=True)
    ax[0, 0].hist(e1y, bins=25)
    ax[0, 0].set_title("plane 1 y shifts")
    ax[0, 1].hist(e1x, bins=25)
    ax[0, 1].set_title("plane 1 x shifts")
    ax[1, 0].hist(e2y, bins=25)
    ax[1, 0].set_title("plane 2 y shifts")
    ax[1, 1].hist(e2x, bins=25)
    ax[1, 1].set_title("plane 2 x shifts")
    plt.tight_layout()
    plt.show()


def episodic_mean_fov(movie_fn, save_dir, max_num_epochs=10, num_frames=1000, save_webm=False):
    """
    Calculate the mean FOV image for each epoch in a movie and saves it to an h5 file
    Parameters
    ----------
    movie_fn : str or Path
        Path to the movie file
        h5 file
    save_dir: Path
        Directory to store the movie
    max_num_epochs : int
        Maximum number of epochs to calculate the mean FOV image for
    num_frames : int
        Number of frames to average to calculate the mean FOV image
    save_webm: bool
        Save webm or not
    Returns
    -------
    Path to the mean FOV image h5 file
    """
    # Load the movie
    if not str(movie_fn).endswith(".h5"):
        raise ValueError("movie_fn must be an h5 file")
    if not save_dir.is_dir():
        raise (ValueError("save_dir must be a directory"))
    with h5py.File(movie_fn, "r") as f:
        data_length = f["data"].shape[0]
        num_epochs = min(max_num_epochs, data_length // num_frames)
        epoch_interval = data_length // (
            num_epochs + 1
        )  # +1 to avoid the very first frame (about half of each epoch)
        num_frames = min(num_frames, epoch_interval)
        start_frames = [num_frames // 2 + i * epoch_interval for i in range(num_epochs)]
        assert start_frames[-1] + num_frames < data_length

        # Calculate the mean FOV image for each epoch
        mean_fov = np.zeros((num_epochs, f["data"].shape[1], f["data"].shape[2]))
        for i in range(num_epochs):
            start_frame = start_frames[i]
            mean_fov[i] = np.mean(f["data"][start_frame : start_frame + num_frames], axis=0)
    save_path = save_dir / f"{movie_fn.stem}_episodic_mean_fov.h5"
    webm_path = save_dir / f"{movie_fn.stem}_episodic_mean_fov.webm"
    with h5py.File(save_path, "w") as f:
        f.create_dataset("data",  data=mean_fov)
    if save_webm:
        encode_video(mean_fov, str(webm_path), 3)
    return save_path<|MERGE_RESOLUTION|>--- conflicted
+++ resolved
@@ -206,10 +206,6 @@
             blocks = nonrigid.make_blocks(Ly=Ly, Lx=Lx, block_size=block_size)
             ymax1 = np.vstack(reg_df.nonrigid_y.values)
             xmax1 = np.vstack(reg_df.nonrigid_x.values)
-<<<<<<< HEAD
-=======
-        print(f"`````````````````{len(y_shifts)}```````````{len(x_shifts)}`````{data_length}")
->>>>>>> a70f9235
         assert data_length == len(y_shifts) == len(x_shifts)
         for start_frame, end_frame in zip(start_frames, end_frames):
             r_frames = np.zeros_like(f["data"][start_frame:end_frame], dtype=np.int16)
